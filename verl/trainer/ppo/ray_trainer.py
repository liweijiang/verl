--- conflicted
+++ resolved
@@ -720,10 +720,7 @@
                         batch.batch['token_level_scores'] = reward_tensor
 
                         # compute rewards. apply_kl_penalty if available
-<<<<<<< HEAD
-                        # TO MYSELF: we do not apply kl penalty her for GRPO
-=======
->>>>>>> 483fa8ac
+                        # TO MYSELF: we do not apply kl penalty here for GRPO
                         if not self.config.actor_rollout_ref.actor.get('use_kl_loss', False):
                             batch, kl_metrics = apply_kl_penalty(batch,
                                                                  kl_ctrl=self.kl_ctrl,
